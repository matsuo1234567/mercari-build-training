--- conflicted
+++ resolved
@@ -112,12 +112,8 @@
 $ go run cmd/api/main.go
 ```
 
-<<<<<<< HEAD
 If successful, you can access the local host `http://127.0.0.1:9001` on our browser and you will see`{"message": "Hello, world!"}`.
-=======
-If successful, you can access the local host `http://127.0.0.1:9000` on our browser and you will see`{"message": "Hello, world!"}`.
 To stop the server, press Ctrl+C.
->>>>>>> eeac2f28
 
 ---
 **:beginner: Points**
